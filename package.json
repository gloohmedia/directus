{
	"name": "directus-monorepo",
	"private": true,
	"workspaces": [
		"./app",
		"./api",
		"./docs",
		"./packages/*"
	],
	"scripts": {
		"lint": "npm-run-all --parallel --continue-on-error lint:*",
		"lint:eslint": "eslint .",
		"lint:stylelint": "stylelint \"**/*.{css,scss,vue}\"",
		"format": "prettier --write \"**/*.{js,ts,vue,md,yaml}\"",
		"dev": "lerna run dev --stream --parallel",
		"build": "lerna run build",
		"pack": "node docker/pack",
		"release": "lerna version --force-publish --exact",
		"test": "lerna run test",
		"test:e2e": "jest tests -c tests/jest.config.js",
		"test:e2e:watch": "npm run test:e2e -- --watch",
		"posttest:e2e:watch": "ts-node --project ./tests/tsconfig.json --transpile-only ./tests/setup/teardown.ts",
		"cli": "cross-env NODE_ENV=development SERVE_APP=false DOTENV_CONFIG_PATH=api/.env ts-node -r dotenv/config --script-mode --transpile-only api/src/cli/run.ts"
	},
	"engines": {
		"node": ">=16.0.0",
		"npm": ">=7.0.0"
	},
	"devDependencies": {
		"@types/dockerode": "3.2.7",
		"@types/faker": "^5.5.8",
		"@types/jest": "27.0.2",
		"@types/listr": "0.14.4",
		"@types/node": "15.12.2",
		"@types/supertest": "2.0.11",
		"@typescript-eslint/eslint-plugin": "4.33.0",
		"@typescript-eslint/parser": "4.33.0",
		"axios": "0.22.0",
		"dockerode": "3.3.1",
		"eslint": "7.32.0",
		"eslint-config-prettier": "8.3.0",
		"eslint-plugin-prettier": "4.0.0",
<<<<<<< HEAD
		"eslint-plugin-vue": "7.18.0",
		"faker": "^5.5.3",
=======
		"eslint-plugin-vue": "7.19.0",
>>>>>>> be29a83c
		"globby": "11.0.4",
		"jest": "27.2.4",
		"knex": "0.95.11",
		"lerna": "4.0.0",
		"lint-staged": "11.2.0",
		"listr": "0.14.3",
		"mysql": "2.18.1",
		"nanoid": "3.1.28",
		"npm-run-all": "4.1.5",
		"oracledb": "5.2.0",
		"pg": "8.7.1",
		"prettier": "2.4.1",
		"simple-git-hooks": "2.6.1",
		"sqlite3": "5.0.2",
		"stylelint": "13.13.1",
		"stylelint-config-prettier": "8.0.2",
		"stylelint-config-rational-order": "0.1.2",
		"stylelint-config-standard": "22.0.0",
		"stylelint-order": "4.1.0",
		"stylelint-scss": "3.21.0",
		"supertest": "6.1.6",
		"tedious": "13.0.4",
		"ts-jest": "27.0.5",
		"ts-node": "10.2.1"
	},
	"simple-git-hooks": {
		"pre-commit": "npx lint-staged"
	},
	"lint-staged": {
		"*.{js,ts,vue}": "eslint --fix",
		"*.{md,yaml}": "prettier --write",
		"*.{css,scss,vue}": "stylelint --fix"
	},
	"volta": {
		"node": "16.5.0",
		"npm": "7.24.2"
	}
}<|MERGE_RESOLUTION|>--- conflicted
+++ resolved
@@ -40,12 +40,8 @@
 		"eslint": "7.32.0",
 		"eslint-config-prettier": "8.3.0",
 		"eslint-plugin-prettier": "4.0.0",
-<<<<<<< HEAD
-		"eslint-plugin-vue": "7.18.0",
+		"eslint-plugin-vue": "7.19.0",
 		"faker": "^5.5.3",
-=======
-		"eslint-plugin-vue": "7.19.0",
->>>>>>> be29a83c
 		"globby": "11.0.4",
 		"jest": "27.2.4",
 		"knex": "0.95.11",
