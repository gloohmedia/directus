--- conflicted
+++ resolved
@@ -115,18 +115,16 @@
     public static function getKeyStudiosByRegion(){
         return 'studios_by_region';
     }
-<<<<<<< HEAD
     public static function getKeyDirectusTables() {
         return 'directus_tables';
     }
-    public static function getKeyDirectusUserPrivileges($userId) {
-        return 'directus_user_privileges_' . $userId;
-=======
+    public static function getKeyDirectusGrupPrivileges($userId) {
+        return 'directus_group_privileges?group_id=' . $userId;
+    }
     public static function getKeySeriesDataByRiderId($riderId){
         return "series_data_by_rider_id?rider_id=$riderId";
     }
     public static function getKeyInstructorDetail($id){
         return "instructor_detail?instructor_id=$id";
->>>>>>> 10b0106a
     }
 }