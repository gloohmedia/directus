--- conflicted
+++ resolved
@@ -1,10 +1,6 @@
 {
 	"name": "directus",
-<<<<<<< HEAD
-	"version": "9.0.0-rc.100.1",
-=======
 	"version": "9.0.0",
->>>>>>> 194862cd
 	"license": "GPL-3.0-only",
 	"homepage": "https://github.com/directus/directus#readme",
 	"description": "Directus is a real-time API and App dashboard for managing SQL database content.",
