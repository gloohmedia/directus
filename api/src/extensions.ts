import express, { Router } from 'express';
import path from 'path';
import { AppExtensionType, Extension, ExtensionType } from '@directus/shared/types';
import {
	generateExtensionsEntry,
	getLocalExtensions,
	getPackageExtensions,
	pluralize,
	resolvePackage,
} from '@directus/shared/utils';
import { APP_EXTENSION_TYPES, EXTENSION_TYPES, SHARED_DEPS } from '@directus/shared/constants';
import getDatabase from './database';
import emitter from './emitter';
import env from './env';
import * as exceptions from './exceptions';
import logger from './logger';
import { HookRegisterFunction, EndpointRegisterFunction } from './types';
import fse from 'fs-extra';
import { getSchema } from './utils/get-schema';

import * as services from './services';
import { schedule, validate } from 'node-cron';
<<<<<<< HEAD
import { REGEX_BETWEEN_PARENS } from './constants';
=======
import { rollup } from 'rollup';
// @TODO Remove this once a new version of @rollup/plugin-virtual has been released
// @ts-expect-error
import virtual from '@rollup/plugin-virtual';
import alias from '@rollup/plugin-alias';
>>>>>>> 7b1e1f7f

let extensions: Extension[] = [];
let extensionBundles: Partial<Record<AppExtensionType, string>> = {};

export async function initializeExtensions(): Promise<void> {
	await ensureDirsExist();
	extensions = await getExtensions();
	extensionBundles = await generateExtensionBundles();

	logger.info(`Loaded extensions: ${listExtensions().join(', ')}`);
}

export function listExtensions(type?: ExtensionType): string[] {
	if (type === undefined) {
		return extensions.map((extension) => extension.name);
	} else {
		return extensions.filter((extension) => extension.type === type).map((extension) => extension.name);
	}
}

export function getAppExtensionSource(type: AppExtensionType): string | undefined {
	return extensionBundles[type];
}

export function registerExtensionEndpoints(router: Router): void {
	const endpoints = extensions.filter((extension) => extension.type === 'endpoint');
	registerEndpoints(endpoints, router);
}

export function registerExtensionHooks(): void {
	const hooks = extensions.filter((extension) => extension.type === 'hook');
	registerHooks(hooks);
}

async function getExtensions(): Promise<Extension[]> {
	const packageExtensions = await getPackageExtensions('.');
	const localExtensions = await getLocalExtensions(env.EXTENSIONS_PATH);

	return [...packageExtensions, ...localExtensions];
}

async function generateExtensionBundles() {
	const sharedDepsMapping = await getSharedDepsMapping(SHARED_DEPS);
	const internalImports = Object.entries(sharedDepsMapping).map(([name, path]) => ({
		find: name,
		replacement: path,
	}));

	const bundles: Partial<Record<AppExtensionType, string>> = {};

	for (const extensionType of APP_EXTENSION_TYPES) {
		const entry = generateExtensionsEntry(extensionType, extensions);

		const bundle = await rollup({
			input: 'entry',
			external: SHARED_DEPS,
			plugins: [virtual({ entry }), alias({ entries: internalImports })],
		});
		const { output } = await bundle.generate({ format: 'es' });

		bundles[extensionType] = output[0].code;

		await bundle.close();
	}

	return bundles;
}

async function ensureDirsExist() {
	for (const extensionType of EXTENSION_TYPES) {
		const dirPath = path.resolve(env.EXTENSIONS_PATH, pluralize(extensionType));
		try {
			await fse.ensureDir(dirPath);
		} catch (err) {
			logger.warn(err);
		}
	}
}

async function getSharedDepsMapping(deps: string[]) {
	const appDir = await fse.readdir(path.join(resolvePackage('@directus/app'), 'dist'));

	const depsMapping: Record<string, string> = {};
	for (const dep of deps) {
		const depName = appDir.find((file) => dep.replace(/\//g, '_') === file.substring(0, file.indexOf('.')));

		if (depName) {
			depsMapping[dep] = `${env.PUBLIC_URL}/admin/${depName}`;
		} else {
			logger.warn(`Couldn't find extension internal dependency "${dep}"`);
		}
	}

	return depsMapping;
}

function registerHooks(hooks: Extension[]) {
	for (const hook of hooks) {
		try {
			registerHook(hook);
		} catch (error) {
			logger.warn(`Couldn't register hook "${hook.name}"`);
			logger.warn(error);
		}
	}

	function registerHook(hook: Extension) {
		const hookPath = path.resolve(hook.path, hook.entrypoint || '');
		const hookInstance: HookRegisterFunction | { default?: HookRegisterFunction } = require(hookPath);

		let register: HookRegisterFunction = hookInstance as HookRegisterFunction;
		if (typeof hookInstance !== 'function') {
			if (hookInstance.default) {
				register = hookInstance.default;
			}
		}

		const events = register({ services, exceptions, env, database: getDatabase(), getSchema });

		for (const [event, handler] of Object.entries(events)) {
			if (event.startsWith('cron(')) {
				const cron = event.match(REGEX_BETWEEN_PARENS)?.[1];

				if (!cron || validate(cron) === false) {
					logger.warn(`Couldn't register cron hook. Provided cron is invalid: ${cron}`);
				} else {
					schedule(cron, handler);
				}
			} else {
				emitter.on(event, handler);
			}
		}
	}
}

function registerEndpoints(endpoints: Extension[], router: Router) {
	for (const endpoint of endpoints) {
		try {
			registerEndpoint(endpoint);
		} catch (error) {
			logger.warn(`Couldn't register endpoint "${endpoint.name}"`);
			logger.warn(error);
		}
	}

	function registerEndpoint(endpoint: Extension) {
		const endpointPath = path.resolve(endpoint.path, endpoint.entrypoint || '');
		const endpointInstance: EndpointRegisterFunction | { default?: EndpointRegisterFunction } = require(endpointPath);

		let register: EndpointRegisterFunction = endpointInstance as EndpointRegisterFunction;
		if (typeof endpointInstance !== 'function') {
			if (endpointInstance.default) {
				register = endpointInstance.default;
			}
		}

		const scopedRouter = express.Router();
		router.use(`/${endpoint.name}/`, scopedRouter);

		register(scopedRouter, { services, exceptions, env, database: getDatabase(), getSchema });
	}
}<|MERGE_RESOLUTION|>--- conflicted
+++ resolved
@@ -20,15 +20,12 @@
 
 import * as services from './services';
 import { schedule, validate } from 'node-cron';
-<<<<<<< HEAD
 import { REGEX_BETWEEN_PARENS } from './constants';
-=======
 import { rollup } from 'rollup';
 // @TODO Remove this once a new version of @rollup/plugin-virtual has been released
 // @ts-expect-error
 import virtual from '@rollup/plugin-virtual';
 import alias from '@rollup/plugin-alias';
->>>>>>> 7b1e1f7f
 
 let extensions: Extension[] = [];
 let extensionBundles: Partial<Record<AppExtensionType, string>> = {};
